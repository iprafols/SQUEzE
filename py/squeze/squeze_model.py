--- conflicted
+++ resolved
@@ -11,14 +11,7 @@
 import numpy as np
 import pandas as pd
 
-<<<<<<< HEAD
 from squeze.squeze_common_functions import load_pkl, save_pkl
-=======
-from sklearn.ensemble import RandomForestClassifier
-from sklearn import preprocessing
-
-from squeze.squeze_common_functions import save_json
->>>>>>> f61046b7
 from squeze.squeze_defaults import CUTS
 from squeze.squeze_defaults import CLASS_PREDICTED
 from squeze.squeze_defaults import RANDOM_STATE
@@ -250,9 +243,6 @@
                 data_vector = data_frame[self.__selected_cols[:-2]].values
                 data_class = data_frame.apply(self.__find_class, axis=1, args=(True,))
                 self.__clf.fit(data_vector, data_class)
-<<<<<<< HEAD
-                
-=======
 
     @classmethod
     def from_json(cls, data):
@@ -292,9 +282,6 @@
         """ Set the variable __clf. Should only be called from the method from_json"""
         self.__clf = clf
 
-                 
-                 
->>>>>>> f61046b7
 if __name__ == '__main__':
     pass
 
