"""
    SQUEzE - SupersetDR12Q
    ==============
    This file is a modified version of format_spectra tailored to load
    SuperesetDR12Q data

    From format_spectra.py :

    This file shows an example of how should the spectra should be formatted.
    The example is based on loading BOSS data and some parts should probably
    be heavily modified for other surveys.

    Each individual spectrum should be loaded as an instance of the Spectrum
    class defined in the file squeze_spectum.py. There is basically two ways
    of doing this. For users with object-oriented exeprience, it is recommended
    to create a new class YourSurveySpectrum that inherits from Spectrum. A
    simpler way (but a bit more restrictive) is to make use of the SimpleSpectrum
    class provided in squeze_simple_spectrum.py. This example covers both options.

    The complete set of spectra is to be loaded in the class Spectra defined
    in squeze_spectra.py.
    """
__author__ = "Ignasi Perez-Rafols (iprafols@gmail.com)"
__version__ = "0.1"

import argparse

from os import listdir
from os.path import isfile, join

import numpy as np

import astropy.io.fits as fits



<<<<<<< HEAD
from squeze_common_functions import save_json
from squeze_common_functions import verboseprint, quietprint
from squeze_error import Error
from squeze_quasar_catalogue import QuasarCatalogue
from squeze_boss_spectrum import BossSpectrum
from squeze_spectra import Spectra
from squeze_parsers import PARENT_PARSER, QUASAR_CATALOGUE_PARSER
=======
from squeze.squeze_common_functions import save_pkl
from squeze.squeze_common_functions import verboseprint, quietprint
from squeze.squeze_error import Error
from squeze.squeze_quasar_catalogue import QuasarCatalogue
from squeze.squeze_boss_spectrum import BossSpectrum
from squeze.squeze_spectra import Spectra
from squeze.squeze_parsers import PARENT_PARSER, QUASAR_CATALOGUE_PARSER
>>>>>>> cffce709

def main():
    """ Load BOSS spectra using the BossSpectrum Class defined in
        squeze_boss_spectrum.py.

        Spectra will be saved in blocs of spectra belonging to the same
        plate. This is useful to be able to use SQUEzE without using
        too much memory.
        """

    # load options
    parser = argparse.ArgumentParser(formatter_class=argparse.ArgumentDefaultsHelpFormatter,
                                     parents=[PARENT_PARSER,
                                              QUASAR_CATALOGUE_PARSER])

    parser.add_argument("--plate-list", type=str, required=True,
                        help="""Name of the fits file containing the list of spectra
                            to be loaded""")
    parser.add_argument("--out", type=str, default="spectra", required=False,
                        help="""Base name of the pkl files where the list of spectra
                            will be saved. The sufix _plate####.pkl, where #### will be
                            replaced with the plate number, will be added to save the
                            spectra on the different plates.""")
    parser.add_argument("--input-folder", type=str, required=True,
                        help="""Name of the folder containg the spectra to process. In
                            this folder, spectra are found in a subfoldare with the plate
                            number.""")
    parser.add_argument("--rebin-pixels-width", type=float, default=0,
                        help="""Width of the new pixel (in Angstroms).""")
    parser.add_argument("--extend-pixels", type=float, default=0,
                        help="""Pixel overlap region (in Angstroms)""")
    parser.add_argument("--mask-jpas", action="store_true",
                        help="""If set, mask pixels corresponding to filters in trays T3 and T4
                            Only works if the bin size is 100 Angstroms""")
    parser.add_argument("--mask-jpas-alt", action="store_true",
                        help="""If set, mask pixels corresponding to filters in trays T3* and T4
                            Only works if the bin size is 100 Angstroms. Ignored if --mask-jpas is
                            passed""")
    parser.add_argument("--noise", type=int, default=1,
                        help="""Adds noise to the spectrum by adding a gaussian random
                            number of width equal to the (noise-1) times the given
                            variance. Then increase the variance by a factor of
                            sqrt(noise)""")
    parser.add_argument("--sky-mask", type=str, required=True,
                        help="""Name of the file containing the sky mask""")
    parser.add_argument("--margin", type=float, default=1.5e-4,
                        help="""Margin used in the masking. Wavelengths separated to
                            wavelength given in the array by less than the margin
                            will be masked""")
    parser.add_argument("--sequels", action="store_true",
                        help="""Format SEQUELS plates instead of BOSS plates""")
    parser.add_argument("--single-plate", type=int, required=False, default=0,
                        help="""Loadd BOSS spectra only from this plate""")
    parser.add_argument("--forbidden-wavelengths", type=float, nargs='*',
                        help="""A list containing floats specifying ranges of wavelengths
                            that will be masked (both ends included). Odd (even) positions
                            will be lower (upper) limits of the ranges""")

    args = parser.parse_args()
    # parsing --forbidden-wavelengths
    if args.forbidden_wavelengths is not None:
        aux = []
        for i in range(0, len(args.forbidden_wavelengths), 2):
            try:
                aux.append((args.forbidden_wavelengths[i], args.forbidden_wavelengths[i + 1]))
            except IndexError:
                verboseprint("--forbidden-wavelengths must have an even number of elements.\n Stopping...")
                return
        args.forbidden_wavelengths = aux

    # manage verbosity
    userprint = verboseprint if not args.quiet else quietprint

    # load plate list
    userprint("loading list of plates")
    plate_list_hdu = fits.open(args.plate_list)
    if args.sequels:
        plate_list = plate_list_hdu[1].data["plate"][
            np.where((plate_list_hdu[1].data["programname"] == "sequels") &
                     (plate_list_hdu[1].data["platequality"] == "good"))].copy()
    else:
        plate_list = plate_list_hdu[1].data["plate"][
            np.where((plate_list_hdu[1].data["programname"] == "boss") &
                     (plate_list_hdu[1].data["platequality"] == "good"))].copy()
    plate_list = np.unique(plate_list.astype(int))
    del plate_list_hdu[1].data
    plate_list_hdu.close()

    # load quasar catalogue
    userprint("loading quasar catalogue")
    quasar_catalogue = QuasarCatalogue(args.qso_cat, args.qso_cols, args.qso_specid, args.qso_hdu)
    quasar_catalogue = quasar_catalogue.quasar_catalogue()
    
    # load sky mask
    masklambda = np.genfromtxt(args.sky_mask)

    # loop over plates, will save a pkl file for each plate
    userprint("loading spectra in each of the plates")
    missing_files = []
    for plate in plate_list:
        
        if not (args.single_plate == 0 or plate == args.single_plate):
            continue

        # reset spectra object
        spectra = Spectra()

        # get list of spectra in this plate
        folder = "{}{:04d}/".format(args.input_folder, plate)

        # loop over spectra
        for index in quasar_catalogue[quasar_catalogue["plate"] == plate].index:
            entry = quasar_catalogue.loc[index]
            z_conf_person = entry["z_conf_person"]
            boss_target1 = entry["boss_target1"].astype(int)
            eboss_target0 = entry["eboss_target0"].astype(int)
            if (z_conf_person != 3):
                continue
            if not ((boss_target1 & 2**40 > 0) |
                    (boss_target1 & 2**41 > 0) |
                    (boss_target1 & 2**42 > 0) |
                    (boss_target1 & 2**43 > 0) |
                    (boss_target1 & 2**44 > 0) |
                    (boss_target1 & 2**10 > 0) |
                    (boss_target1 & 2**11 > 0) |
                    (boss_target1 & 2**12 > 0) |
                    (boss_target1 & 2**13 > 0) |
                    (boss_target1 & 2**14 > 0) |
                    (boss_target1 & 2**15 > 0) |
                    (boss_target1 & 2**16 > 0) |
                    (boss_target1 & 2**17 > 0) |
                    (boss_target1 & 2**18 > 0) |
                    (boss_target1 & 2**19 > 0) |
                    (eboss_target0 & 2**10 > 0) |
                    (eboss_target0 & 2**11 > 0) |
                    (eboss_target0 & 2**12 > 0) |
                    (eboss_target0 & 2**13 > 0) |
                    (eboss_target0 & 2**14 > 0) |
                    (eboss_target0 & 2**15 > 0) |
                    (eboss_target0 & 2**16 > 0) |
                    (eboss_target0 & 2**17 > 0) |
                    (eboss_target0 & 2**18 > 0) |
                    (eboss_target0 & 2**20 > 0) |
                    (eboss_target0 & 2**22 > 0) |
                    (eboss_target0 & 2**30 > 0) |
                    (eboss_target0 & 2**31 > 0) |
                    (eboss_target0 & 2**33 > 0) |
                    (eboss_target0 & 2**34 > 0) |
                    (eboss_target0 & 2**35 > 0) |
                    (eboss_target0 & 2**40 > 0) ):
                continue
            metadata = {}
            for column in quasar_catalogue.columns:
                metadata[column] = entry[column]
            metadata["z_true"] = entry["z_vi"]
            spectrum_file = "spec-{:04d}-{:05d}-{:04d}.fits".format(plate,
                                                                    entry["mjd"].astype(int),
                                                                    entry["fiberid"].astype(int))
            
            
            # add spectra to list
            try:
                spectra.append(BossSpectrum("{}{}".format(folder, spectrum_file), metadata,
                                            (masklambda, args.margin),
                                            mask_jpas=args.mask_jpas,
                                            mask_jpas_alt=args.mask_jpas_alt,
                                            rebin_pixels_width=args.rebin_pixels_width,
                                            noise_increase=args.noise,
                                            extend_pixels=args.extend_pixels,
                                            forbidden_wavelenghts=args.forbidden_wavelengths))
            except IOError:
                missing_files.append(spectrum_file)
                #print "missing file {}".format(spectrum_file)

        # save spectra in the current plate
        save_json("{}_plate{:04d}.pkl".format(args.out, plate), spectra)

    for item in missing_files:
        userprint(item)

if __name__ == '__main__':
    main()<|MERGE_RESOLUTION|>--- conflicted
+++ resolved
@@ -32,25 +32,13 @@
 
 import astropy.io.fits as fits
 
-
-
-<<<<<<< HEAD
-from squeze_common_functions import save_json
-from squeze_common_functions import verboseprint, quietprint
-from squeze_error import Error
-from squeze_quasar_catalogue import QuasarCatalogue
-from squeze_boss_spectrum import BossSpectrum
-from squeze_spectra import Spectra
-from squeze_parsers import PARENT_PARSER, QUASAR_CATALOGUE_PARSER
-=======
-from squeze.squeze_common_functions import save_pkl
+from squeze.squeze_common_functions import save_json
 from squeze.squeze_common_functions import verboseprint, quietprint
 from squeze.squeze_error import Error
 from squeze.squeze_quasar_catalogue import QuasarCatalogue
 from squeze.squeze_boss_spectrum import BossSpectrum
 from squeze.squeze_spectra import Spectra
 from squeze.squeze_parsers import PARENT_PARSER, QUASAR_CATALOGUE_PARSER
->>>>>>> cffce709
 
 def main():
     """ Load BOSS spectra using the BossSpectrum Class defined in
