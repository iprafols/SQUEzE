# pylint: disable=duplicate-code
"""
    SQUEzE
    ======

    This file allows the user to execute SQUEzE in operation mode. See
    the 'Usage' section in the README for detailed usage instructions.
"""
__author__ = "Ignasi Perez-Rafols (iprafols@gmail.com)"
__version__ = "0.1"

import argparse

<<<<<<< HEAD
from squeze_common_functions import load_pkl, load_json
from squeze_common_functions import verboseprint, quietprint
from squeze_error import Error
from squeze_spectra import Spectra
from squeze_candidates import Candidates
from squeze_parsers import OPERATION_PARSER
from squeze_defaults import CUTS
=======
from squeze.squeze_common_functions import load_pkl
from squeze.squeze_common_functions import verboseprint, quietprint
from squeze.squeze_error import Error
from squeze.squeze_spectra import Spectra
from squeze.squeze_candidates import Candidates
from squeze.squeze_parsers import OPERATION_PARSER
from squeze.squeze_defaults import CUTS
>>>>>>> cffce709

def main():
    """ Run SQUEzE in operation mode """
    # load options
    parser = argparse.ArgumentParser(formatter_class=argparse.ArgumentDefaultsHelpFormatter,
                                     parents=[OPERATION_PARSER])
    args = parser.parse_args()

    # manage verbosity
    userprint = verboseprint if not args.quiet else quietprint

    # load model
    userprint("Loading model")
    model = load_pkl(args.model)

    # initialize candidates object
    userprint("Looking for candidates")
    if args.output_candidates is None:
        candidates = Candidates(mode="operation", model=(model, CUTS))
    else:
        candidates = Candidates(mode="operation", name=args.output_candidates, model=(model, CUTS))

    # load candidates dataframe if they have previously looked for
    if args.load_candidates:
        userprint("Loading existing candidates")
        candidates.load_candidates(args.input_candidates)

    # load spectra
    if args.input_spectra is not None:
        userprint("Loading spectra")
        userprint("There are {} files with spectra to be loaded".format(len(args.input_spectra)))
        for index, spectra_filename in enumerate(args.input_spectra):
            userprint("Loading spectra from {} ({}/{})".format(spectra_filename, index,
                                                               len(args.input_spectra)))
            spectra = load_json(spectra_filename)
            if not isinstance(spectra, Spectra):
                raise Error("Invalid list of spectra")

            # look for candidates
            userprint("Looking for candidates")
            candidates.find_candidates(spectra.spectra_list())

    # compute probabilities
    userprint("Computing probabilities")
    candidates.classify_candidates()

    # save the catalogue
    found_catalogue = candidates.candidates()
    found_catalogue = found_catalogue[(~found_catalogue["duplicated"]) &
                                      (found_catalogue["prob"] > args.prob_cut)]
    candidates.to_fits(args.output_catalogue, data_frame=found_catalogue)

if __name__ == '__main__':
    main()<|MERGE_RESOLUTION|>--- conflicted
+++ resolved
@@ -11,23 +11,13 @@
 
 import argparse
 
-<<<<<<< HEAD
-from squeze_common_functions import load_pkl, load_json
-from squeze_common_functions import verboseprint, quietprint
-from squeze_error import Error
-from squeze_spectra import Spectra
-from squeze_candidates import Candidates
-from squeze_parsers import OPERATION_PARSER
-from squeze_defaults import CUTS
-=======
-from squeze.squeze_common_functions import load_pkl
+from squeze.squeze_common_functions import load_pkl, load_json
 from squeze.squeze_common_functions import verboseprint, quietprint
 from squeze.squeze_error import Error
 from squeze.squeze_spectra import Spectra
 from squeze.squeze_candidates import Candidates
 from squeze.squeze_parsers import OPERATION_PARSER
 from squeze.squeze_defaults import CUTS
->>>>>>> cffce709
 
 def main():
     """ Run SQUEzE in operation mode """
