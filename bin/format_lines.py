--- conflicted
+++ resolved
@@ -9,11 +9,7 @@
 
 import pandas as pd
 
-<<<<<<< HEAD
-from squeze_common_functions import save_pd
-=======
-from squeze.squeze_common_functions import save_pkl
->>>>>>> cffce709
+from squeze.squeze_common_functions import save_pd
 
 def main():
     """
