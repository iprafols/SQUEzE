--- conflicted
+++ resolved
@@ -9,11 +9,7 @@
 
 import json
 
-<<<<<<< HEAD
-from squeze_common_functions import save_json
-=======
-from squeze.squeze_common_functions import save_pkl
->>>>>>> cffce709
+from squeze.squeze_common_functions import save_json
 
 def main():
     """
