--- conflicted
+++ resolved
@@ -9,15 +9,8 @@
 
 import pandas as pd
 
-<<<<<<< HEAD
-from squeze_common_functions import verboseprint
-from squeze_candidates import Candidates
-=======
-from squeze.squeze_common_functions import save_pkl
 from squeze.squeze_common_functions import verboseprint
 from squeze.squeze_candidates import Candidates
->>>>>>> cffce709
-
 
 def main():
     """ This function pretrains SQUEzE using BOSS data and creates the pkl file
